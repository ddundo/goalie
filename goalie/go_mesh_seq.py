--- conflicted
+++ resolved
@@ -103,11 +103,7 @@
         if enrichment_method == "h":
             return TransferManager().prolong
         else:
-<<<<<<< HEAD
-            return lambda source, target: interpolate(source, target)
-=======
             return interpolate
->>>>>>> 9af3426a
 
     def _create_indicators(self):
         """
@@ -198,15 +194,8 @@
                     tp.subintervals[i][0]
                     + (j + 1) * tp.timesteps[i] * tp.num_timesteps_per_export[i]
                 )
-<<<<<<< HEAD
                 forms = enriched_mesh_seq.form(i, mapping, err_ind_time=time)
                 # Loop over each strongly coupled field
-                for f in self.fields:
-                    # Transfer solutions associated to the current field
-=======
-
-            # Loop over each timestep
-            for j in range(self.time_partition.num_exports_per_subinterval[i] - 1):
                 # In case of having multiple solution fields that are solved for one
                 # after another, the field that is solved for first uses the values of
                 # latter fields from the previous timestep. Therefore, we must transfer
@@ -218,7 +207,6 @@
                 # Loop over each strongly coupled field
                 for f in self.fields:
                     # Transfer solutions associated with the current field f
->>>>>>> 9af3426a
                     transfer(self.solutions[f][FWD][i][j], u[f])
                     transfer(self.solutions[f][FWD_OLD][i][j], u_[f])
                     transfer(self.solutions[f][ADJ][i][j], u_star[f])
